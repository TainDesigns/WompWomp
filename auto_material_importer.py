--- conflicted
+++ resolved
@@ -272,22 +272,12 @@
         except Exception:
             uv_state[shp] = None
 
-<<<<<<< HEAD
+
     src = cmds.rename(original, original + '_src')
     shader = cmds.shadingNode('aiStandardSurface', asShader=True, name=original)
     copy_basic_attrs(src, shader)
     reused = reconnect_existing_textures(src, shader)
-=======
-    if cmds.nodeType(original) != 'aiStandardSurface':
-        src = cmds.rename(original, original + '_src')
-        shader = cmds.shadingNode('aiStandardSurface', asShader=True, name=original)
-        copy_basic_attrs(src, shader)
-        reused = reconnect_existing_textures(src, shader)
-    else:
-        src = original
-        shader = original
-        reused = reconnect_existing_textures(src, shader)
->>>>>>> 42b31a68
+
 
     if not reused:
         for key, data in TEXTURE_RULES.items():
@@ -320,7 +310,7 @@
         if uv:
             try:
                 cmds.polyUVSet(shp, currentUVSet=True, uvSet=uv)
-<<<<<<< HEAD
+
             except Exception:
                 pass
 
@@ -328,8 +318,7 @@
         if not cmds.listConnections(src, source=False, destination=True):
             try:
                 cmds.delete(src)
-=======
->>>>>>> 42b31a68
+
             except Exception:
                 pass
 
@@ -340,10 +329,7 @@
             except Exception:
                 pass
 
-<<<<<<< HEAD
-=======
-
->>>>>>> 42b31a68
+
 def import_fbx_with_materials():
     ensure_plugins()
     fbx = pick_fbx()
