--- conflicted
+++ resolved
@@ -1,26 +1,13 @@
-# WompWomp
+This repository contains auto_material_importer.py, a Maya Python script that automates material setup when importing FBX files.
+The tool rebuilds aiStandardSurface materials, reuses any texture nodes imported with the FBX, copies basic material attributes, and can optionally search a folder for missing textures. If no textures are found, default material values are assigned automatically.
 
-This repository contains `auto_material_importer.py`, a Maya Python script that
-<<<<<<< HEAD
-automates material setup when importing FBX files. The tool rebuilds
-`aiStandardSurface` materials, reuses any texture nodes imported with the FBX,
-and can optionally search a folder for missing textures.
-=======
-automates material setup when importing FBX files. The script searches for
-textures located next to the FBX and connects them to `aiStandardSurface`
-shaders.
->>>>>>> 605d6c8c
+Usage
+Open Autodesk Maya and launch the Script Editor.
 
-## Usage
-1. Open Autodesk Maya and launch the Script Editor.
-2. Load `auto_material_importer.py` and execute it.
-3. When prompted, choose the FBX file to import.
-<<<<<<< HEAD
-4. Optionally select a folder where textures are stored. If skipped, the script
-   searches the FBX directory.
-5. The script imports the file, builds shaders, copies material attributes, and
-   connects any matching textures automatically.
-=======
-4. The script imports the file, builds shaders, and connects any matching
-   textures automatically.
->>>>>>> 605d6c8c
+Load auto_material_importer.py and execute it.
+
+When prompted, choose the FBX file to import.
+
+Optionally select a folder where textures are stored. If skipped, the script searches the FBX directory.
+
+The script imports the file, builds shaders, copies material attributes, and connects any matching textures automatically, using default values if textures are missing.