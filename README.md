--- conflicted
+++ resolved
@@ -1,24 +1,6 @@
-<<<<<<< HEAD
-# WompWomp
-
-This repository contains `auto_material_importer.py`, a Maya Python script that
-automates material setup when importing FBX files. The tool rebuilds
-`aiStandardSurface` materials, reuses any texture nodes imported with the FBX,
-and can optionally search a folder for missing textures.
-
-## Usage
-1. Open Autodesk Maya and launch the Script Editor.
-2. Load `auto_material_importer.py` and execute it.
-3. When prompted, choose the FBX file to import.
-4. Optionally select a folder where textures are stored. If skipped, the script
-   searches the FBX directory.
-5. The script imports the file, creates or reuses `aiStandardSurface` shaders,
-   copies placeholder attributes, reconnects any imported textures and searches
-   the selected folder for missing maps. Default values are applied when maps
-   are not found.
-=======
+WompWomp
 This repository contains auto_material_importer.py, a Maya Python script that automates material setup when importing FBX files.
-The tool rebuilds aiStandardSurface materials, reuses any texture nodes imported with the FBX, copies basic material attributes, and can optionally search a folder for missing textures. If no textures are found, default material values are assigned automatically.
+The tool rebuilds aiStandardSurface materials, reuses any texture nodes imported with the FBX, copies basic placeholder attributes, and can optionally search a folder for missing textures. If no textures are found, default material values are assigned automatically.
 
 Usage
 Open Autodesk Maya and launch the Script Editor.
@@ -29,5 +11,4 @@
 
 Optionally select a folder where textures are stored. If skipped, the script searches the FBX directory.
 
-The script imports the file, builds shaders, copies material attributes, and connects any matching textures automatically, using default values if textures are missing.
->>>>>>> 197418fb
+The script imports the file, creates or reuses aiStandardSurface shaders, copies placeholder attributes, reconnects any imported textures, and searches the selected folder for missing maps. Default values are applied automatically when textures are not found.